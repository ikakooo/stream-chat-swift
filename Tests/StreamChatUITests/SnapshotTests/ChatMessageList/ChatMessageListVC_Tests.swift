//
// Copyright © 2023 Stream.io Inc. All rights reserved.
//

@testable import StreamChat
@testable import StreamChatTestTools
@testable import StreamChatUI
import XCTest

final class ChatMessageListVC_Tests: XCTestCase {
<<<<<<< HEAD
    var sut: ChatMessageListVC!
    var config: ChatClientConfig!
    var mockedListView: ChatMessageListView_Mock {
        sut.listView as! ChatMessageListView_Mock
    }

    var mockedDataSource: ChatMessageListVCDataSource_Mock!
    var mockedDelegate: ChatMessageListVCDelegate_Mock!

    override func setUp() {
        super.setUp()

        var config = ChatClientConfig(apiKey: .init(.unique))
        config.deletedMessagesVisibility = .alwaysHidden
        self.config = config

        sut = ChatMessageListVC()
        sut.client = ChatClient(config: config)
        sut.components = .mock
        sut.components.messageListView = ChatMessageListView_Mock.self

        mockedDataSource = ChatMessageListVCDataSource_Mock()
        sut.dataSource = mockedDataSource

        mockedDelegate = ChatMessageListVCDelegate_Mock()
        sut.delegate = mockedDelegate
    }

    override func tearDown() {
        mockedDataSource = nil
        mockedDelegate = nil
        super.tearDown()
    }
=======
    // MARK: - setUp
>>>>>>> 999b5aab

    func test_setUp_propagatesDeletedMessagesVisabilityToResolver() {
        // GIVEN
        var config = ChatClientConfig(apiKey: .init(.unique))
        config.deletedMessagesVisibility = .alwaysHidden

        let sut = ChatMessageListVC()
        sut.client = ChatClient(config: config)
        sut.components = .mock

        XCTAssertNil(sut.components.messageLayoutOptionsResolver.config)

        // WHEN
        sut.setUp()

        // THEN
        XCTAssertEqual(
            sut.components.messageLayoutOptionsResolver.config?.deletedMessagesVisibility,
            config.deletedMessagesVisibility
        )
    }

    // MARK: - scrollViewDidScroll
<<<<<<< HEAD
=======

    func test_scrollViewDidScroll_whenLastCellIsFullyVisible_andSkippedMessagesNotEmpty_thenReloadsSkippedMessages() {
        let sut = ChatMessageListVC()
        sut.components = .mock
        sut.components.messageListView = ChatMessageListView_Mock.self
>>>>>>> 999b5aab

    func test_scrollViewDidScroll_whenLastCellIsFullyVisible_andSkippedMessagesNotEmpty_andIsFirstPageLoaded_thenReloadsSkippedMessages() {
        mockedListView.mockIsLastCellFullyVisible = true
        mockedListView.skippedMessages = [.unique]
        mockedDataSource.mockedIsFirstPageLoaded = true

        sut.scrollViewDidScroll(sut.listView)

        XCTAssertEqual(mockedListView.reloadSkippedMessagesCallCount, 1)
    }

    func test_scrollViewDidScroll_whenLastCellIsFullyVisible_andSkippedMessagesEmpty_thenDoesNotReloadsSkippedMessages() {
        mockedListView.mockIsLastCellFullyVisible = false
        mockedListView.skippedMessages = []
        mockedDataSource.mockedIsFirstPageLoaded = true

        sut.scrollViewDidScroll(sut.listView)

        XCTAssertEqual(mockedListView.reloadSkippedMessagesCallCount, 0)
    }

    func test_scrollViewDidScroll_whenLastCellIsNotFullyVisible_thenDoesNotReloadsSkippedMessages() {
        mockedListView.mockIsLastCellFullyVisible = false
        mockedListView.skippedMessages = [.unique]
        mockedDataSource.mockedIsFirstPageLoaded = true

        sut.scrollViewDidScroll(sut.listView)

        XCTAssertEqual(mockedListView.reloadSkippedMessagesCallCount, 0)
    }

<<<<<<< HEAD
    func test_scrollViewDidScroll_whenFirstPageNotLoaded_thenDoesNotReloadsSkippedMessages() {
=======
    // MARK: - updateMessages

    func test_updateMessages_whenLastCellIsFullyVisible_shouldReloadPreviousCell() {
        let sut = ChatMessageListVC()
        sut.components = .mock
        sut.components.messageListView = ChatMessageListView_Mock.self

        let mockedListView = sut.listView as! ChatMessageListView_Mock
>>>>>>> 999b5aab
        mockedListView.mockIsLastCellFullyVisible = true
        mockedListView.skippedMessages = [.unique]
        mockedDataSource.mockedIsFirstPageLoaded = false

        sut.scrollViewDidScroll(sut.listView)

        XCTAssertEqual(mockedListView.reloadSkippedMessagesCallCount, 0)
    }

    // MARK: - didSelectMessageCell

    // MARK: - didSelectMessageCell

    func test_didSelectMessageCell_shouldShowActionsPopup() {
        mockedListView.mockedCellForRow = .init()
        mockedListView.mockedCellForRow?.mockedMessage = .mock()

        let mockedRouter = ChatMessageListRouter_Mock(rootViewController: UIViewController())
        sut.router = mockedRouter

        let dataSource = ChatMessageListVCDataSource_Mock()
        dataSource.mockedChannel = .mock(cid: .unique)
        sut.dataSource = dataSource

        sut.didSelectMessageCell(at: IndexPath(item: 0, section: 0))

        XCTAssertEqual(mockedRouter.showMessageActionsPopUpCallCount, 1)
    }

    // message.cid should be available from local cache, but right now, some how is not available for thread replies
    // so the workaround is to get the cid from the data source.
    func test_didSelectMessageCell_whenMessageCidIsNil_shouldStillShowActionsPopup() throws {
        let mockedClient = ChatClient.mock
        sut.client = mockedClient

        // Make message without a CID
        var messageDTOWithoutCid: MessageDTO!
        try mockedClient.databaseContainer.writeSynchronously { session in
            let messagePayload = self.dummyMessagePayload(cid: nil)
            let channel = try session.saveChannel(payload: .dummy())
            messageDTOWithoutCid = try session.saveMessage(
                payload: messagePayload,
                channelDTO: channel,
                syncOwnReactions: false,
                cache: nil
            )
            messageDTOWithoutCid.channel = nil
        }
        let mockedMessageWithoutCid = try messageDTOWithoutCid.asModel()

        mockedListView.mockedCellForRow = .init()
        mockedListView.mockedCellForRow?.mockedMessage = mockedMessageWithoutCid

        let mockedRouter = ChatMessageListRouter_Mock(rootViewController: UIViewController())
        sut.router = mockedRouter

        mockedDataSource.mockedChannel = .mock(cid: .unique)

        sut.didSelectMessageCell(at: IndexPath(item: 0, section: 0))

        XCTAssertEqual(mockedRouter.showMessageActionsPopUpCallCount, 1)
        XCTAssertEqual(mockedMessageWithoutCid.cid, nil)
    }

    // MARK: - isContentEqual (Message Diffing)

    func test_messageIsContentEqual_whenCustomAttachmentDataDifferent_returnsFalse() throws {
        struct CustomAttachment: AttachmentPayload {
            static var type: AttachmentType = .unknown
            
            var comments: Int
            init(comments: Int) {
                self.comments = comments
            }
        }
        
        let attachmentId = AttachmentId.unique
        let makeCustomAttachmentWithComments: (Int) throws -> AnyChatMessageAttachment = { comments in
            let attachmentWithCommentsPayload = AnyAttachmentPayload(
                payload: CustomAttachment(comments: comments)
            )
            let attachmentWithCommentsData = try JSONEncoder.stream.encode(
                attachmentWithCommentsPayload.payload.asAnyEncodable
            )
            return AnyChatMessageAttachment(
                id: attachmentId,
                type: .unknown,
                payload: attachmentWithCommentsData,
                uploadingState: nil
            )
        }
        
        let attachmentWith4Comments = try makeCustomAttachmentWithComments(4)
        let attachmentWith5Comments = try makeCustomAttachmentWithComments(5)
        
        // When attachments are the same, should be equal
        let messageSame1 = ChatMessage.mock(id: "1", text: "same", attachments: [attachmentWith4Comments])
        let messageSame2 = ChatMessage.mock(id: "1", text: "same", attachments: [attachmentWith4Comments])
        XCTAssert(messageSame1.isContentEqual(to: messageSame2))
        
        // When attachments are different, should not be equal
        let messageDiff1 = ChatMessage.mock(id: "1", text: "same", attachments: [attachmentWith4Comments])
        let messageDiff2 = ChatMessage.mock(id: "1", text: "same", attachments: [attachmentWith5Comments])
        XCTAssertFalse(messageDiff1.isContentEqual(to: messageDiff2))
    }

<<<<<<< HEAD
    // MARK: - isScrollToBottomButtonVisible

    func test_isScrollToBottomButtonVisible_whenLastCellNotVisible_whenMoreContentThanOnePage_whenFirstPageIsLoaded_returnsTrue() {
        mockedListView.mockIsLastCellFullyVisible = false
        mockedListView.mockMoreContentThanOnePage = true
        mockedDataSource.mockedIsFirstPageLoaded = true

        sut.scrollViewDidScroll(sut.listView)

        XCTAssertTrue(sut.isScrollToBottomButtonVisible)
    }

    func test_isScrollToBottomButtonVisible_whenLastCellNotVisible_whenMoreContentThanOnePage_whenFirstPageNotLoaded_returnsTrue() {
        mockedListView.mockIsLastCellFullyVisible = false
        mockedListView.mockMoreContentThanOnePage = true
        mockedDataSource.mockedIsFirstPageLoaded = false

        sut.scrollViewDidScroll(sut.listView)

        XCTAssertTrue(sut.isScrollToBottomButtonVisible)
    }

    func test_isScrollToBottomButtonVisible_whenLastCellIsVisible_whenMoreContentThanOnePage_whenFirstPageNotLoaded_returnsTrue() {
        mockedListView.mockIsLastCellFullyVisible = true
        mockedListView.mockMoreContentThanOnePage = true
        mockedDataSource.mockedIsFirstPageLoaded = false

        sut.scrollViewDidScroll(sut.listView)

        XCTAssertTrue(sut.isScrollToBottomButtonVisible)
    }

    func test_isScrollToBottomButtonVisible_whenLastCellIsVisible_whenMoreContentThanOnePage_whenFirstPageIsLoaded_returnsFalse() {
        mockedListView.mockIsLastCellFullyVisible = true
        mockedListView.mockMoreContentThanOnePage = true
        mockedDataSource.mockedIsFirstPageLoaded = true

        sut.scrollViewDidScroll(sut.listView)

        XCTAssertFalse(sut.isScrollToBottomButtonVisible)
    }

    func test_isScrollToBottomButtonVisible_whenLastCellIsVisible_whenNoMoreContent_whenFirstPageIsLoaded_returnsFalse() {
        mockedListView.mockIsLastCellFullyVisible = true
        mockedListView.mockMoreContentThanOnePage = false
        mockedDataSource.mockedIsFirstPageLoaded = true

        sut.scrollViewDidScroll(sut.listView)

        XCTAssertFalse(sut.isScrollToBottomButtonVisible)
    }

    func test_isScrollToBottomButtonVisible_whenLastCellIsVisible_whenNoMoreContent_whenFirstPageNotLoaded_returnsTrue() {
        mockedListView.mockIsLastCellFullyVisible = true
        mockedListView.mockMoreContentThanOnePage = false
        mockedDataSource.mockedIsFirstPageLoaded = false

        sut.scrollViewDidScroll(sut.listView)

        XCTAssertTrue(sut.isScrollToBottomButtonVisible)
    }

    // MARK: - getIndexPath

    func test_getIndexPath_returnsIndexPathForGivenMessageId() {
        mockedDataSource.messages = [
            .mock(id: "0"),
            .mock(id: "1")
        ]

        let indexPath = sut.getIndexPath(forMessageId: "1")
        XCTAssertEqual(indexPath?.row, 1)
    }

    func test_getIndexPath_whenMessageNotInDataSource_returnsNil() {
        mockedDataSource.messages = [
            .mock(id: "0"),
            .mock(id: "1")
        ]

        let indexPath = sut.getIndexPath(forMessageId: "4")
        XCTAssertNil(indexPath)
    }

    // MARK: - jumpToFirstPage

    func test_jumptToFirstPage() {
        sut.jumpToFirstPage()

        XCTAssertEqual(mockedDelegate.shouldLoadFirstPageCallCount, 1)
        XCTAssertEqual(mockedListView.reloadSkippedMessagesCallCount, 1)
        XCTAssertTrue(sut.scrollToLatestMessageButton.isHidden)
    }

    // MARK: - scrollToMostRecentMessage

    func test_scrollToMostRecentMessage_whenFirstPageIsLoaded_scrollToMessage() {
        mockedDataSource.mockedIsFirstPageLoaded = true

        sut.scrollToMostRecentMessage(animated: false)
        XCTAssertEqual(mockedListView.scrollToMostRecentMessageCallCount, 1)
    }

    func test_scrollToMostRecentMessagee_whenFirstPageNotLoaded_shouldJumpToFirstPage() {
        mockedDataSource.mockedIsFirstPageLoaded = false

        sut.scrollToMostRecentMessage(animated: false)
        XCTAssertEqual(mockedListView.scrollToMostRecentMessageCallCount, 0)
        XCTAssertEqual(mockedDelegate.shouldLoadFirstPageCallCount, 1)
    }

    // MARK: Handling message updates

    func test_updateMessages_whenLastCellIsFullyVisible_whenIsFirstPageLoaded_shouldReloadPreviousCell() {
        mockedDataSource.mockedIsFirstPageLoaded = true
        mockedListView.mockIsLastCellFullyVisible = true
        mockedListView.newMessagesSnapshot = [ChatMessage.mock(), ChatMessage.mock()]

        sut.updateMessages(with: [])

        XCTAssertEqual(mockedListView.reloadRowsCallCount, 1)
        XCTAssertEqual(mockedListView.reloadRowsCalledWith, [IndexPath(item: 1, section: 0)])
    }

    func test_updateMessages_whenLastCellIsFullyVisible_whenFirstPageNotLoaded_shouldNotReloadPreviousCell() {
        mockedDataSource.mockedIsFirstPageLoaded = false
        mockedListView.mockIsLastCellFullyVisible = true
        mockedListView.newMessagesSnapshot = [ChatMessage.mock(), ChatMessage.mock()]

        sut.updateMessages(with: [])

        XCTAssertEqual(mockedListView.reloadRowsCallCount, 0)
    }

    func test_updateMessages_whenLastCellIsFullyVisible_whenMessagesCountBelowTwo_shouldNotReloadPreviousCell() {
        mockedListView.mockIsLastCellFullyVisible = true
        mockedListView.newMessagesSnapshot = [ChatMessage.mock()]

        sut.updateMessages(with: [])

        XCTAssertEqual(mockedListView.reloadRowsCallCount, 0)
    }

    func test_updateMessages_whenNewMessageInsertedByCurrentUser_whenFirstPageNotLoaded_whenNotJumpingToMessage_shouldLoadFirstPage() {
        mockedDataSource.mockedIsFirstPageLoaded = false
        mockedDataSource.mockedIsJumpingToMessage = false
        mockedListView.mockIsLastCellFullyVisible = true
        mockedListView.newMessagesSnapshot = [ChatMessage.mock()]

        sut.updateMessages(with: [])

        XCTAssertEqual(mockedListView.reloadRowsCallCount, 0)
    }

//    func test_updateMessages_whenNewMessageInsertedByCurrentUser_whenFirstPageNotLoaded_whenNotJumpingToMessage_shouldLoadFirstPage() {
//        mockedDataSource.mockedIsFirstPageLoaded = false
//        mockedDataSource.mockedIsJumpingToMessage = false
//        mockedListView.mockIsLastCellFullyVisible = true
//        mockedListView.newMessagesSnapshot = [ChatMessage.mock()]
//
//        sut.updateMessages(with: [])
//
//        XCTAssertEqual(mockedListView.reloadRowsCallCount, 0)
//    }

    func test_updateMessages_whenNewMessageInsertedByDifferentUser_whenFirstPageNotLoaded_whenNotJumpingToMessage_shouldNotLoadFirstPage() {}

    func test_updateMessages_whenOtherUsersInsertingMessages_whenInsertionsNotVisible_whenNotLoadingNextMessages_shouldSkipMessages() {
        XCTFail()
    }

    func test_updateMessages_whenOtherUsersInsertingMessages_whenInsertionsNotVisible_whenIsLoadingNextMessages_shouldNotSkipMessages() {
        XCTFail()
    }

    func test_updateMessages_whenOtherUsersInsertingMessages_whenInsertionsVisible_shouldNotSkipMessages() {
        XCTFail()
    }

    func test_updateMessages_whenNewestMessageInsertedByCurrentUser_shouldScrollToMostRecentMessage() {
        XCTFail()
    }

    func test_updateMessages_whenNewestMessageMovedByCurrentUser_shouldScrollToMostRecentMessage() {
        XCTFail()
    }

    func test_updateMessages_whenNewestMessageInsertedByCurrentUser_whenFirstPageNotLoaded_shouldNotScrollToMostRecentMessage() {
        XCTFail()
    }

    func test_updateMessages_whenNewestMessageInsertedByCurrentUser_whenIsJumpingToMessage_shouldNotScrollToMostRecentMessage() {
        XCTFail()
    }

    func test_updateMessages_whenNewestChangeIsAMove_shouldReloadNewestIndexPath() {
        XCTFail()
    }

    func test_updateMessages_whenInsertingNewMessages_whenFirstPageIsLoaded_shouldReloadPreviousMessage() {
        XCTFail()
    }

    func test_updateMessages_shouldReloadCellsForVisibleRemoves() {
        XCTFail()
    }

    // MARK: Jump to message

    func test_jumpToMessage_whenMessageAlreadyInUI_shouldScrollToItsIndexPath_shouldNotLoadPageAroundMessage() {
        mockedDataSource.messages = [
            .mock(id: "0"),
            .mock(id: "1"),
            .mock(id: "2"),
            .mock(id: "3"),
            .mock(id: "4")
        ]

        sut.jumpToMessage(.mock(id: "2"))

        XCTAssertEqual(mockedListView.scrollToRowCallCount, 1)
        XCTAssertEqual(mockedListView.scrollToRowCalledWith?.row, 2)
    }

    func test_jumpToMessage_whenMessageNotInUI_shouldLoadPageAroundMessage_shouldSetMessagePendingScrolling() {
        mockedDataSource.messages = [
            .mock(id: "0"),
            .mock(id: "1"),
            .mock(id: "2"),
            .mock(id: "3"),
            .mock(id: "4")
        ]

        sut.jumpToMessage(.mock(id: "30"))

        XCTAssertEqual(mockedListView.scrollToRowCallCount, 0)
=======
    // MARK: - cellForRow

    func test_cellForRow_isDateSeparatorEnabledIsFalse_headerIsNotVisibleOnCell() throws {
        var mockComponents = Components.mock
        mockComponents.messageListDateSeparatorEnabled = false
        let mockDatasource = ChatMessageListVCDataSource_Mock()
        let mockDelegate = ChatMessageListVCDelegate_Mock()
        mockDatasource.mockedChannel = .mock(cid: .unique)
        let subject = ChatMessageListVC()
        subject.client = ChatClient(config: ChatClientConfig(apiKey: .init(.unique)))
        subject.components = mockComponents
        subject.dataSource = mockDatasource
        subject.delegate = mockDelegate
        mockDatasource.messages.append(.mock())

        let cell = try XCTUnwrap(subject.tableView(subject.listView, cellForRowAt: IndexPath(item: 0, section: 0)) as? ChatMessageCell)
        subject.view.addSubview(cell) // This is used to trigger the setUpLayout cycle of the cell

        XCTAssertTrue(cell.headerContainerView.isHidden)
    }

    func test_cellForRow_isDateSeparatorEnabledIsTrueShouldShowDateSeparatorIsReturnsFalse_headerIsNotVisibleOnCell() throws {
        var mockComponents = Components.mock
        mockComponents.messageListDateSeparatorEnabled = true
        let mockDatasource = ChatMessageListVCDataSource_Mock()
        mockDatasource.mockedChannel = .mock(cid: .unique)
        let mockDelegate = ChatMessageListVCDelegate_Mock()
        let subject = ChatMessageListVC()
        subject.client = ChatClient(config: ChatClientConfig(apiKey: .init(.unique)))
        subject.components = mockComponents
        subject.dataSource = mockDatasource
        subject.delegate = mockDelegate
        mockDatasource.messages.append(.mock())
        mockDatasource.messages.append(.mock())

        let cell = try XCTUnwrap(subject.tableView(subject.listView, cellForRowAt: IndexPath(item: 0, section: 0)) as? ChatMessageCell)
        subject.view.addSubview(cell)

        XCTAssertTrue(cell.headerContainerView.isHidden)
    }

    func test_cellForRow_shouldShowDateSeparatorIsReturnsFalse_headerIsVisibleAndCorrectlyConfiguredOnCell() throws {
        var mockComponents = Components.mock
        mockComponents.messageListDateSeparatorEnabled = true
        let mockDatasource = ChatMessageListVCDataSource_Mock()
        mockDatasource.mockedChannel = .mock(cid: .unique)
        let mockDelegate = ChatMessageListVCDelegate_Mock()
        mockDelegate.mockedHeaderView = ChatMessageListDateSeparatorView()
        let subject = ChatMessageListVC()
        subject.client = ChatClient(config: ChatClientConfig(apiKey: .init(.unique)))
        subject.components = mockComponents
        subject.dataSource = mockDatasource
        subject.delegate = mockDelegate
        mockDatasource.messages.append(.mock(createdAt: Date(timeIntervalSince1970: 172_800))) // Ensure that the 2 messages were createAt different days
        mockDatasource.messages.append(.mock())

        let cell = try XCTUnwrap(subject.tableView(subject.listView, cellForRowAt: IndexPath(item: 0, section: 0)) as? ChatMessageCell)

        XCTAssertNotNil(cell.headerContainerView.superview)
        XCTAssertNotNil(cell.headerContainerView.subviews.first as? ChatMessageListDateSeparatorView)
>>>>>>> 999b5aab
    }
}

private class ChatMessageListView_Mock: ChatMessageListView {
    var mockIsLastCellFullyVisible = false
    override var isLastCellFullyVisible: Bool {
        mockIsLastCellFullyVisible
    }

    var reloadSkippedMessagesCallCount = 0
    override func reloadSkippedMessages() {
        reloadSkippedMessagesCallCount += 1
    }

    var reloadRowsCallCount = 0
    var reloadRowsCalledWith: [IndexPath] = []
    override func reloadRows(at indexPaths: [IndexPath], with animation: UITableView.RowAnimation) {
        reloadRowsCallCount += 1
        reloadRowsCalledWith = indexPaths
    }

    var mockedCellForRow: ChatMessageCell_Mock?
    override func cellForRow(at indexPath: IndexPath) -> UITableViewCell? {
        mockedCellForRow
    }

    var scrollToRowCallCount = 0
    var scrollToRowCalledWith: IndexPath?
    override func scrollToRow(at indexPath: IndexPath, at scrollPosition: UITableView.ScrollPosition, animated: Bool) {
        scrollToRowCalledWith = indexPath
        scrollToRowCallCount += 1
    }

    var mockMoreContentThanOnePage = false {
        didSet {
            if mockMoreContentThanOnePage {
                contentSize.height = 100
                bounds = .init(origin: .zero, size: .init(width: 0, height: 10))
            } else {
                contentSize.height = 10
                bounds = .init(origin: .zero, size: .init(width: 0, height: 100))
            }
        }
    }

    var scrollToMostRecentMessageCallCount = 0
    override func scrollToMostRecentMessage(animated: Bool = true) {
        scrollToMostRecentMessageCallCount += 1
    }

    var updateMessagesCompletion: (() -> Void)?
    override func updateMessages(with changes: [ListChange<ChatMessage>], completion: (() -> Void)? = nil) {
        updateMessagesCompletion = completion
    }
}

private class ChatMessageCell_Mock: ChatMessageCell {
    var mockedMessage: ChatMessage?

    override var messageContentView: ChatMessageContentView? {
        let view = ChatMessageContentView()
        view.content = mockedMessage
        return view
    }
}

<<<<<<< HEAD
class ChatMessageListVCDataSource_Mock: ChatMessageListVCDataSource {
    var mockedIsFirstPageLoaded: Bool = true
    var isFirstPageLoaded: Bool {
        mockedIsFirstPageLoaded
    }

    var mockedIsJumpingToMessage: Bool = false
    var isJumpingToMessage: Bool {
        mockedIsJumpingToMessage
    }

=======
private class ChatMessageListVCDataSource_Mock: ChatMessageListVCDataSource {
>>>>>>> 999b5aab
    var mockedChannel: ChatChannel?
    func channel(for vc: ChatMessageListVC) -> ChatChannel? {
        mockedChannel
    }

    var messages: [StreamChat.ChatMessage] = []

    func numberOfMessages(in vc: StreamChatUI.ChatMessageListVC) -> Int {
        messages.count
    }

    func chatMessageListVC(_ vc: StreamChatUI.ChatMessageListVC, messageAt indexPath: IndexPath) -> StreamChat.ChatMessage? {
        messages[indexPath.item]
    }

    func chatMessageListVC(_ vc: StreamChatUI.ChatMessageListVC, messageLayoutOptionsAt indexPath: IndexPath) -> StreamChatUI.ChatMessageLayoutOptions {
        .init()
    }
}

<<<<<<< HEAD
class ChatMessageListVCDelegate_Mock: ChatMessageListVCDelegate {
    func chatMessageListVC(_ vc: ChatMessageListVC, willDisplayMessageAt indexPath: IndexPath) {}

    func chatMessageListVC(_ vc: ChatMessageListVC, scrollViewDidScroll scrollView: UIScrollView) {}

    func chatMessageListVC(_ vc: ChatMessageListVC, didTapOnAction actionItem: ChatMessageActionItem, for message: ChatMessage) {}

    func chatMessageListVC(_ vc: ChatMessageListVC, didTapOnMessageListView messageListView: ChatMessageListView, with gestureRecognizer: UITapGestureRecognizer) {}

    var shouldLoadPageAroundMessageCallCount = 0
    var shouldLoadPageAroundMessageResult: Error?
    func chatMessageListVC(_ vc: ChatMessageListVC, shouldLoadPageAroundMessage message: ChatMessage, _ completion: @escaping ((Error?) -> Void)) {
        shouldLoadPageAroundMessageCallCount += 1
        if let result = shouldLoadPageAroundMessageResult {
            completion(result)
        }
    }

    var shouldLoadFirstPageCallCount = 0
    func chatMessageListVCShouldLoadFirstPage(_ vc: ChatMessageListVC) {
        shouldLoadFirstPageCallCount += 1
=======
private class ChatMessageListVCDelegate_Mock: ChatMessageListVCDelegate {
    var mockedHeaderView: ChatMessageDecorationView?
    var mockedFooterView: ChatMessageDecorationView?

    func chatMessageListVC(_ vc: StreamChatUI.ChatMessageListVC, willDisplayMessageAt indexPath: IndexPath) { /* No-Op */ }

    func chatMessageListVC(_ vc: StreamChatUI.ChatMessageListVC, scrollViewDidScroll scrollView: UIScrollView) { /* No-Op */ }

    func chatMessageListVC(_ vc: StreamChatUI.ChatMessageListVC, didTapOnAction actionItem: StreamChatUI.ChatMessageActionItem, for message: StreamChat.ChatMessage) { /* No-Op */ }

    func chatMessageListVC(_ vc: StreamChatUI.ChatMessageListVC, didTapOnMessageListView messageListView: StreamChatUI.ChatMessageListView, with gestureRecognizer: UITapGestureRecognizer) { /* No-Op */ }

    func chatMessageListVC(
        _ vc: ChatMessageListVC,
        headerViewForMessage message: ChatMessage,
        at indexPath: IndexPath
    ) -> ChatMessageDecorationView? {
        mockedHeaderView
    }

    func chatMessageListVC(
        _ vc: ChatMessageListVC,
        footerViewForMessage message: ChatMessage,
        at indexPath: IndexPath
    ) -> ChatMessageDecorationView? {
        mockedFooterView
>>>>>>> 999b5aab
    }
}<|MERGE_RESOLUTION|>--- conflicted
+++ resolved
@@ -8,7 +8,6 @@
 import XCTest
 
 final class ChatMessageListVC_Tests: XCTestCase {
-<<<<<<< HEAD
     var sut: ChatMessageListVC!
     var config: ChatClientConfig!
     var mockedListView: ChatMessageListView_Mock {
@@ -42,9 +41,6 @@
         mockedDelegate = nil
         super.tearDown()
     }
-=======
-    // MARK: - setUp
->>>>>>> 999b5aab
 
     func test_setUp_propagatesDeletedMessagesVisabilityToResolver() {
         // GIVEN
@@ -68,14 +64,6 @@
     }
 
     // MARK: - scrollViewDidScroll
-<<<<<<< HEAD
-=======
-
-    func test_scrollViewDidScroll_whenLastCellIsFullyVisible_andSkippedMessagesNotEmpty_thenReloadsSkippedMessages() {
-        let sut = ChatMessageListVC()
-        sut.components = .mock
-        sut.components.messageListView = ChatMessageListView_Mock.self
->>>>>>> 999b5aab
 
     func test_scrollViewDidScroll_whenLastCellIsFullyVisible_andSkippedMessagesNotEmpty_andIsFirstPageLoaded_thenReloadsSkippedMessages() {
         mockedListView.mockIsLastCellFullyVisible = true
@@ -107,18 +95,7 @@
         XCTAssertEqual(mockedListView.reloadSkippedMessagesCallCount, 0)
     }
 
-<<<<<<< HEAD
     func test_scrollViewDidScroll_whenFirstPageNotLoaded_thenDoesNotReloadsSkippedMessages() {
-=======
-    // MARK: - updateMessages
-
-    func test_updateMessages_whenLastCellIsFullyVisible_shouldReloadPreviousCell() {
-        let sut = ChatMessageListVC()
-        sut.components = .mock
-        sut.components.messageListView = ChatMessageListView_Mock.self
-
-        let mockedListView = sut.listView as! ChatMessageListView_Mock
->>>>>>> 999b5aab
         mockedListView.mockIsLastCellFullyVisible = true
         mockedListView.skippedMessages = [.unique]
         mockedDataSource.mockedIsFirstPageLoaded = false
@@ -225,7 +202,6 @@
         XCTAssertFalse(messageDiff1.isContentEqual(to: messageDiff2))
     }
 
-<<<<<<< HEAD
     // MARK: - isScrollToBottomButtonVisible
 
     func test_isScrollToBottomButtonVisible_whenLastCellNotVisible_whenMoreContentThanOnePage_whenFirstPageIsLoaded_returnsTrue() {
@@ -462,7 +438,8 @@
         sut.jumpToMessage(.mock(id: "30"))
 
         XCTAssertEqual(mockedListView.scrollToRowCallCount, 0)
-=======
+    }
+
     // MARK: - cellForRow
 
     func test_cellForRow_isDateSeparatorEnabledIsFalse_headerIsNotVisibleOnCell() throws {
@@ -523,7 +500,6 @@
 
         XCTAssertNotNil(cell.headerContainerView.superview)
         XCTAssertNotNil(cell.headerContainerView.subviews.first as? ChatMessageListDateSeparatorView)
->>>>>>> 999b5aab
     }
 }
 
@@ -590,7 +566,6 @@
     }
 }
 
-<<<<<<< HEAD
 class ChatMessageListVCDataSource_Mock: ChatMessageListVCDataSource {
     var mockedIsFirstPageLoaded: Bool = true
     var isFirstPageLoaded: Bool {
@@ -602,9 +577,6 @@
         mockedIsJumpingToMessage
     }
 
-=======
-private class ChatMessageListVCDataSource_Mock: ChatMessageListVCDataSource {
->>>>>>> 999b5aab
     var mockedChannel: ChatChannel?
     func channel(for vc: ChatMessageListVC) -> ChatChannel? {
         mockedChannel
@@ -625,8 +597,10 @@
     }
 }
 
-<<<<<<< HEAD
 class ChatMessageListVCDelegate_Mock: ChatMessageListVCDelegate {
+    var mockedHeaderView: ChatMessageDecorationView?
+    var mockedFooterView: ChatMessageDecorationView?
+
     func chatMessageListVC(_ vc: ChatMessageListVC, willDisplayMessageAt indexPath: IndexPath) {}
 
     func chatMessageListVC(_ vc: ChatMessageListVC, scrollViewDidScroll scrollView: UIScrollView) {}
@@ -647,18 +621,7 @@
     var shouldLoadFirstPageCallCount = 0
     func chatMessageListVCShouldLoadFirstPage(_ vc: ChatMessageListVC) {
         shouldLoadFirstPageCallCount += 1
-=======
-private class ChatMessageListVCDelegate_Mock: ChatMessageListVCDelegate {
-    var mockedHeaderView: ChatMessageDecorationView?
-    var mockedFooterView: ChatMessageDecorationView?
-
-    func chatMessageListVC(_ vc: StreamChatUI.ChatMessageListVC, willDisplayMessageAt indexPath: IndexPath) { /* No-Op */ }
-
-    func chatMessageListVC(_ vc: StreamChatUI.ChatMessageListVC, scrollViewDidScroll scrollView: UIScrollView) { /* No-Op */ }
-
-    func chatMessageListVC(_ vc: StreamChatUI.ChatMessageListVC, didTapOnAction actionItem: StreamChatUI.ChatMessageActionItem, for message: StreamChat.ChatMessage) { /* No-Op */ }
-
-    func chatMessageListVC(_ vc: StreamChatUI.ChatMessageListVC, didTapOnMessageListView messageListView: StreamChatUI.ChatMessageListView, with gestureRecognizer: UITapGestureRecognizer) { /* No-Op */ }
+    }
 
     func chatMessageListVC(
         _ vc: ChatMessageListVC,
@@ -674,6 +637,5 @@
         at indexPath: IndexPath
     ) -> ChatMessageDecorationView? {
         mockedFooterView
->>>>>>> 999b5aab
     }
 }