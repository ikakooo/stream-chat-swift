//
// Copyright © 2022 Stream.io Inc. All rights reserved.
//

@testable import StreamChat
@testable import StreamChatTestTools
import XCTest

final class ChannelListPayload_Tests: XCTestCase {
    func test_channelQueryJSON_isSerialized_withDefaultExtraData() throws {
        // GIVEN
        let url = XCTestCase.mockData(fromJSONFile: "ChannelsQuery")

        // WHEN
        let payload = try JSONDecoder.default.decode(ChannelListPayload.self, from: url)

        // THEN
        XCTAssertEqual(payload.channels.count, 20)
    }
<<<<<<< HEAD

    func saveChannelListPayload(_ payload: ChannelListPayload, database: DatabaseContainer_Spy, timeout: TimeInterval = 10) {
        let writeCompleted = expectation(description: "DB write complete")
        database.write({ session in
            session.saveChannelList(payload: payload, query: .init(filter: .containMembers(userIds: [.unique])))
        }, completion: { error in
            if let error = error {
                XCTFail("DB write error: \(error)")
            }
            writeCompleted.fulfill()
        })
        wait(for: [writeCompleted], timeout: timeout)
    }

    func test_hugeChannelListQuery_save_uncached() throws {
=======
    
    func test_decode_bigChannelListPayload() {
        // 3MB JSON Channel List from Watercooler
        let url = XCTestCase.mockData(fromJSONFile: "BigChannelListPayload")
        
        measure {
            do {
                _ = try JSONDecoder.default.decode(ChannelListPayload.self, from: url)
            } catch {
                XCTFail("Failed to parse JSON: \(error)")
            }
        }
    }
    
    func test_hugeChannelListQuery_save() throws {
>>>>>>> 1f940771
        let decodedPayload = createHugeChannelList()
        measure {
            let databaseContainer = DatabaseContainer_Spy()
            saveChannelListPayload(decodedPayload, database: databaseContainer)
        }
    }

    func test_hugeChannelListQuery_save_cached() throws {
        let decodedPayload = createHugeChannelList()
        let databaseContainer = DatabaseContainer_Spy()

        saveChannelListPayload(decodedPayload, database: databaseContainer)

        measure {
            saveChannelListPayload(decodedPayload, database: databaseContainer)
        }
    }
    
    func createHugeChannelList() -> ChannelListPayload {
        let userCount = 600
        let channelCount = 20
        let messageCount = 25
        let channelReadCount = 20
        
        let users = (0..<max(userCount, 30)).map { userIndex in UserPayload.dummy(userId: "\(userIndex)") }
        let channels = (0..<channelCount).map { channelIndex -> ChannelPayload in
            let channelUsers = users.shuffled().prefix(30)
            
            let channelCreatedDate = Date.unique
            let lastMessageDate = Date.unique(after: channelCreatedDate)
            
            let cid = ChannelId(type: .messaging, id: "\(channelIndex)")
            let channelOwner = channelUsers.randomElement()!
            let channelDetail = ChannelDetailPayload(
                cid: cid,
                name: .unique,
                imageURL: .unique(),
                extraData: [:],
                typeRawValue: cid.type.rawValue,
                lastMessageAt: lastMessageDate,
                createdAt: channelCreatedDate,
                deletedAt: nil,
                updatedAt: .unique(after: channelCreatedDate),
                truncatedAt: nil,
                createdBy: channelOwner,
                config: .init(
                    reactionsEnabled: true,
                    typingEventsEnabled: true,
                    readEventsEnabled: true,
                    connectEventsEnabled: true,
                    uploadsEnabled: true,
                    repliesEnabled: true,
                    searchEnabled: true,
                    mutesEnabled: true,
                    urlEnrichmentEnabled: true,
                    messageRetention: "1000",
                    maxMessageLength: 100,
                    commands: [
                        .init(
                            name: "test",
                            description: "test command",
                            set: "test",
                            args: "test"
                        )
                    ],
                    createdAt: channelCreatedDate,
                    updatedAt: .unique
                ),
                isFrozen: true,
                isHidden: false,
                members: channelUsers.map {
                    MemberPayload.dummy(
                        user: $0,
                        createdAt: $0.createdAt,
                        updatedAt: $0.updatedAt,
                        role: .member,
                        isMemberBanned: false
                    )
                },
                memberCount: 100,
                team: .unique,
                cooldownDuration: .random(in: 0...120)
            )
            
            let messages = (0..<messageCount).map { messageIndex -> MessagePayload in
                let messageId = "\(channelIndex)-\(messageIndex)"
                let messageCreatedDate = Date.unique(after: channelCreatedDate)
                let messageAuthor = channelUsers.randomElement()!
                return MessagePayload(
                    id: messageId,
                    type: .regular,
                    user: messageAuthor,
                    createdAt: messageCreatedDate,
                    updatedAt: .unique,
                    deletedAt: nil,
                    text: .unique,
                    command: .unique,
                    args: .unique,
                    parentId: nil,
                    showReplyInChannel: .random(),
                    quotedMessageId: nil,
                    quotedMessage: nil,
                    mentionedUsers: messageIndex % 2 == 0 ? [channelUsers.randomElement()!] : [],
                    threadParticipants: [],
                    replyCount: .random(in: 0...10),
                    extraData: [:],
                    latestReactions: messageIndex % 2 == 0 ? (0..<3).map { _ in
                        MessageReactionPayload(
                            type: "like",
                            score: 1,
                            messageId: messageId,
                            createdAt: .unique(after: messageCreatedDate),
                            updatedAt: .unique(after: messageCreatedDate),
                            user: channelUsers.randomElement()!,
                            extraData: [:]
                        )
                    } : [],
                    ownReactions: messageIndex % 2 == 0 ? (0..<3).map { _ in
                        MessageReactionPayload(
                            type: "like",
                            score: 1,
                            messageId: messageId,
                            createdAt: .unique(after: messageCreatedDate),
                            updatedAt: .unique(after: messageCreatedDate),
                            user: messageAuthor,
                            extraData: [:]
                        )
                    } : [],
                    reactionScores: [:],
                    reactionCounts: [:],
                    isSilent: false,
                    isShadowed: false,
                    attachments: messageIndex % 2 == 0 ? [.dummy()] : [],
                    channel: channelDetail,
                    pinned: false,
                    pinnedBy: nil,
                    pinnedAt: nil,
                    pinExpires: nil
                )
            }
            
            return ChannelPayload(
                channel: channelDetail,
                watcherCount: 0,
                watchers: [],
                members: channelDetail.members!,
                membership: MemberPayload.dummy(
                    user: channelOwner,
                    createdAt: channelOwner.createdAt,
                    updatedAt: channelOwner.updatedAt,
                    role: .admin,
                    isMemberBanned: false
                ),
                messages: messages,
                pinnedMessages: [],
                channelReads: (0..<channelReadCount).map { i in
                    ChannelReadPayload(
                        user: channelUsers[i],
                        lastReadAt: .unique(after: channelCreatedDate),
                        unreadMessagesCount: (0..<10).randomElement()!
                    )
                },
                isHidden: false
            )
        }
        
        return ChannelListPayload(channels: channels)
    }
}

final class ChannelPayload_Tests: XCTestCase {
    func test_channelJSON_isSerialized_withDefaultExtraData() throws {
        // GIVEN
        let url = XCTestCase.mockData(fromJSONFile: "Channel")

        // WHEN
        let payload = try JSONDecoder.default.decode(ChannelPayload.self, from: url)

        // THEN
        XCTAssertEqual(payload.watcherCount, 7)
        XCTAssertEqual(payload.watchers?.count, 3)
        XCTAssertEqual(payload.members.count, 4)
        XCTAssertEqual(payload.isHidden, true)
        XCTAssertEqual(payload.watchers?.first?.id, "cilvia")
        
        XCTAssertEqual(payload.messages.count, 25)
        let firstMessage = payload.messages.first(where: { $0.id == "broken-waterfall-5-7aede36b-b89f-4f45-baff-c40c7c1875d9" })!
        
        XCTAssertEqual(firstMessage.type, MessageType.regular)
        XCTAssertEqual(firstMessage.user.id, "broken-waterfall-5")
        XCTAssertEqual(firstMessage.createdAt, "2020-06-09T08:10:40.800912Z".toDate())
        XCTAssertEqual(firstMessage.updatedAt, "2020-06-09T08:10:40.800912Z".toDate())
        XCTAssertNil(firstMessage.deletedAt)
        XCTAssertEqual(firstMessage.text, "sadfadf")
        XCTAssertNil(firstMessage.command)
        XCTAssertNil(firstMessage.args)
        XCTAssertNil(firstMessage.parentId)
        XCTAssertFalse(firstMessage.showReplyInChannel)
        XCTAssert(firstMessage.mentionedUsers.isEmpty)
        XCTAssert(firstMessage.reactionScores.isEmpty)
        XCTAssertEqual(firstMessage.replyCount, 0)
        XCTAssertFalse(firstMessage.isSilent)

        XCTAssertEqual(payload.pinnedMessages.map(\.id), ["broken-waterfall-5-7aede36b-b89f-4f45-baff-c40c7c1875d9"])
        
        let channel = payload.channel
        XCTAssertEqual(channel.cid, try! ChannelId(cid: "messaging:general"))
        XCTAssertEqual(channel.createdAt, "2019-05-10T14:03:49.505006Z".toDate())
        XCTAssertNotNil(channel.createdBy)
        XCTAssertEqual(channel.typeRawValue, "messaging")
        XCTAssertEqual(channel.isFrozen, true)
        XCTAssertEqual(channel.memberCount, 4)
        XCTAssertEqual(channel.updatedAt, "2019-05-10T14:03:49.505006Z".toDate())
        XCTAssertEqual(channel.cooldownDuration, 10)
        XCTAssertEqual(channel.team, "GREEN")
        
        XCTAssertEqual(channel.name, "The water cooler")
        XCTAssertEqual(
            channel.imageURL?.absoluteString,
            "https://images.unsplash.com/photo-1512138664757-360e0aad5132?ixlib=rb-1.2.1&ixid=eyJhcHBfaWQiOjEyMDd9&auto=format&fit=crop&w=2851&q=80"
        )
        
        let firstChannelRead = payload.channelReads.first!
        XCTAssertEqual(firstChannelRead.lastReadAt, "2020-06-10T07:43:11.812841984Z".toDate())
        XCTAssertEqual(firstChannelRead.unreadMessagesCount, 0)
        XCTAssertEqual(firstChannelRead.user.id, "broken-waterfall-5")
        
        let config = channel.config
        XCTAssertEqual(config.reactionsEnabled, true)
        XCTAssertEqual(config.typingEventsEnabled, true)
        XCTAssertEqual(config.readEventsEnabled, true)
        XCTAssertEqual(config.connectEventsEnabled, true)
        XCTAssertEqual(config.uploadsEnabled, true)
        XCTAssertEqual(config.repliesEnabled, true)
        XCTAssertEqual(config.quotesEnabled, true)
        XCTAssertEqual(config.searchEnabled, true)
        XCTAssertEqual(config.mutesEnabled, true)
        XCTAssertEqual(config.urlEnrichmentEnabled, true)
        XCTAssertEqual(config.messageRetention, "infinite")
        XCTAssertEqual(config.maxMessageLength, 5000)
        XCTAssertEqual(
            config.commands,
            [.init(name: "giphy", description: "Post a random gif to the channel", set: "fun_set", args: "[text]")]
        )
        XCTAssertEqual(config.createdAt, "2019-03-21T15:49:15.40182Z".toDate())
        XCTAssertEqual(config.updatedAt, "2020-03-17T18:54:09.460881Z".toDate())

        XCTAssertEqual(payload.membership?.user.id, "broken-waterfall-5")
    }
    
    func test_newestMessage_whenMessagesAreSortedDesc() throws {
        // GIVEN
        let earlierMessage: MessagePayload = .dummy(
            messageId: .unique,
            authorUserId: .unique,
            createdAt: .init()
        )
        
        let laterMessage: MessagePayload = .dummy(
            messageId: .unique,
            authorUserId: .unique,
            createdAt: earlierMessage.createdAt.addingTimeInterval(10)
        )
        
        // WHEN
        let payload: ChannelPayload = .dummy(
            messages: [
                laterMessage,
                earlierMessage
            ]
        )
        
        // THEN
        XCTAssertEqual(payload.newestMessage?.id, laterMessage.id)
    }
    
    func test_newestMessage_whenMessagesAreSortedAsc() throws {
        // GIVEN
        let earlierMessage: MessagePayload = .dummy(
            messageId: .unique,
            authorUserId: .unique,
            createdAt: .init()
        )
        
        let laterMessage: MessagePayload = .dummy(
            messageId: .unique,
            authorUserId: .unique,
            createdAt: earlierMessage.createdAt.addingTimeInterval(10)
        )
        
        // WHEN
        let payload: ChannelPayload = .dummy(
            messages: [
                earlierMessage,
                laterMessage
            ]
        )
        
        // THEN
        XCTAssertEqual(payload.newestMessage?.id, laterMessage.id)
    }
}<|MERGE_RESOLUTION|>--- conflicted
+++ resolved
@@ -17,7 +17,19 @@
         // THEN
         XCTAssertEqual(payload.channels.count, 20)
     }
-<<<<<<< HEAD
+
+    func test_decode_bigChannelListPayload() {
+        // 3MB JSON Channel List from Watercooler
+        let url = XCTestCase.mockData(fromJSONFile: "BigChannelListPayload")
+
+        measure {
+            do {
+                _ = try JSONDecoder.default.decode(ChannelListPayload.self, from: url)
+            } catch {
+                XCTFail("Failed to parse JSON: \(error)")
+            }
+        }
+    }
 
     func saveChannelListPayload(_ payload: ChannelListPayload, database: DatabaseContainer_Spy, timeout: TimeInterval = 10) {
         let writeCompleted = expectation(description: "DB write complete")
@@ -33,23 +45,6 @@
     }
 
     func test_hugeChannelListQuery_save_uncached() throws {
-=======
-    
-    func test_decode_bigChannelListPayload() {
-        // 3MB JSON Channel List from Watercooler
-        let url = XCTestCase.mockData(fromJSONFile: "BigChannelListPayload")
-        
-        measure {
-            do {
-                _ = try JSONDecoder.default.decode(ChannelListPayload.self, from: url)
-            } catch {
-                XCTFail("Failed to parse JSON: \(error)")
-            }
-        }
-    }
-    
-    func test_hugeChannelListQuery_save() throws {
->>>>>>> 1f940771
         let decodedPayload = createHugeChannelList()
         measure {
             let databaseContainer = DatabaseContainer_Spy()
