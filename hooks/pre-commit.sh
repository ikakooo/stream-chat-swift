--- conflicted
+++ resolved
@@ -1,13 +1,9 @@
 #!/bin/bash
 set -eo pipefail
-<<<<<<< HEAD
-# vale docusaurus
-=======
 
 if [ "$GITHUB_ACTIONS" != true ]; then
   vale docusaurus
 fi
->>>>>>> cf67de59
 
 ./hooks/git-format-staged --formatter 'mint run swiftformat --config .swiftformat stdin' 'Sources/*.swift' '!*Generated*' '!*StreamSwiftyMarkdown*' '!*StreamDifferenceKit*' '!*StreamNuke*' '!*StreamSwiftyGif*'
 ./hooks/git-format-staged --formatter 'mint run swiftformat --config .swiftformat stdin' 'Tests/*.swift'
